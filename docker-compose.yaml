--- conflicted
+++ resolved
@@ -26,13 +26,8 @@
       - data_network
       - public_network
     volumes:
-<<<<<<< HEAD
-      - ./auth-service/data:/data
-    restart: unless-stopped
-=======
       - auth-data:/data
     restart: always
->>>>>>> a5aad329
 
   mongo:
     image: mongo:6
